--- conflicted
+++ resolved
@@ -17,14 +17,8 @@
   gem.test_files    = gem.files.grep(%r{^(test|spec|features)/})
   gem.require_paths = ["lib"]
 
-<<<<<<< HEAD
   gem.add_dependency "faraday", "~> 1.0"
   gem.add_dependency "faraday_middleware", "~> 1.0"
-  gem.add_dependency "activesupport", ">= 3.2", "< 7.0"
-=======
-  gem.add_dependency "faraday", "~> 1.0.0"
-  gem.add_dependency "faraday_middleware", "~> 1.0.0"
   gem.add_dependency "activesupport", ">= 3.2", "< 8.0"
->>>>>>> 159e258f
   gem.add_dependency "hashie", ">= 1.2"
 end